package healthcheck

import (
	"bufio"
	"context"
	"crypto/x509"
	"errors"
	"fmt"
	"io"
	"sort"
	"strings"
	"time"

	"github.com/linkerd/linkerd2/controller/api/public"
	healthcheckPb "github.com/linkerd/linkerd2/controller/gen/common/healthcheck"
	configPb "github.com/linkerd/linkerd2/controller/gen/config"
	pb "github.com/linkerd/linkerd2/controller/gen/public"
	l5dcharts "github.com/linkerd/linkerd2/pkg/charts/linkerd2"
	"github.com/linkerd/linkerd2/pkg/config"
	"github.com/linkerd/linkerd2/pkg/identity"
	"github.com/linkerd/linkerd2/pkg/issuercerts"
	"github.com/linkerd/linkerd2/pkg/k8s"
	"github.com/linkerd/linkerd2/pkg/multicluster"
	"github.com/linkerd/linkerd2/pkg/tls"
	"github.com/linkerd/linkerd2/pkg/version"
	log "github.com/sirupsen/logrus"
	admissionRegistration "k8s.io/api/admissionregistration/v1beta1"
	appsv1 "k8s.io/api/apps/v1"
	corev1 "k8s.io/api/core/v1"
	kerrors "k8s.io/apimachinery/pkg/api/errors"
	"k8s.io/apimachinery/pkg/api/meta"
	metav1 "k8s.io/apimachinery/pkg/apis/meta/v1"
	"k8s.io/apimachinery/pkg/apis/meta/v1/unstructured"
	"k8s.io/apimachinery/pkg/runtime"
	"k8s.io/apimachinery/pkg/runtime/schema"
	yamlDecoder "k8s.io/apimachinery/pkg/util/yaml"
	k8sVersion "k8s.io/apimachinery/pkg/version"
	"k8s.io/client-go/kubernetes"
	apiregistrationv1client "k8s.io/kube-aggregator/pkg/client/clientset_generated/clientset/typed/apiregistration/v1"
	"sigs.k8s.io/yaml"
)

// CategoryID is an identifier for the types of health checks.
type CategoryID string

const (
	// KubernetesAPIChecks adds a series of checks to validate that the caller is
	// configured to interact with a working Kubernetes cluster.
	KubernetesAPIChecks CategoryID = "kubernetes-api"

	// KubernetesVersionChecks validate that the cluster meets the minimum version
	// requirements.
	KubernetesVersionChecks CategoryID = "kubernetes-version"

	// LinkerdPreInstall* checks enabled by `linkerd check --pre`

	// LinkerdPreInstallChecks adds checks to validate that the control plane
	// namespace does not already exist, and that the user can create cluster-wide
	// resources, including ClusterRole, ClusterRoleBinding, and
	// CustomResourceDefinition, as well as namespace-wide resources, including
	// Service, Deployment, and ConfigMap. This check only runs as part of the set
	// of pre-install checks.
	// This check is dependent on the output of KubernetesAPIChecks, so those
	// checks must be added first.
	LinkerdPreInstallChecks CategoryID = "pre-kubernetes-setup"

	// LinkerdPreInstallCapabilityChecks adds a check to validate the user has the
	// capabilities necessary to deploy Linkerd. For example, the NET_ADMIN and
	// NET_RAW capabilities are required by the `linkerd-init` container to modify
	// IP tables. These checks are not run when the `--linkerd-cni-enabled` flag
	// is set.
	LinkerdPreInstallCapabilityChecks CategoryID = "pre-kubernetes-capability"

	// LinkerdPreInstallGlobalResourcesChecks adds a series of checks to determine
	// the existence of the global resources like cluster roles, cluster role
	// bindings, mutating webhook configuration validating webhook configuration
	// and pod security policies during the pre-install phase. This check is used
	// to determine if a control plane is already installed.
	LinkerdPreInstallGlobalResourcesChecks CategoryID = "pre-linkerd-global-resources"

	// LinkerdConfigChecks enabled by `linkerd check config`

	// LinkerdConfigChecks adds a series of checks to validate that the Linkerd
	// namespace, RBAC, ServiceAccounts, and CRDs were successfully created.
	// These checks specifically validate that the `linkerd install config`
	// command succeeded in a multi-stage install, but also applies to a default
	// `linkerd install`.
	// These checks are dependent on the output of KubernetesAPIChecks, so those
	// checks must be added first.
	LinkerdConfigChecks CategoryID = "linkerd-config"

	// LinkerdIdentity Checks the integrity of the mTLS certificates
	// that the control plane is configured with
	LinkerdIdentity CategoryID = "linkerd-identity"

	// LinkerdWebhooksAndAPISvcTLS the integrity of the mTLS certificates
	// that of the for the injector and sp webhooks and the tap api svc
	LinkerdWebhooksAndAPISvcTLS CategoryID = "linkerd-webhooks-and-apisvc-tls"

	// LinkerdIdentityDataPlane checks that integrity of the mTLS
	// certificates that the proxies are configured with and tries to
	// report useful information with respect to whether the configuration
	// is compatible with the one of the control plane
	LinkerdIdentityDataPlane CategoryID = "linkerd-identity-data-plane"

	// LinkerdControlPlaneExistenceChecks adds a series of checks to validate that
	// the control plane namespace and controller pod exist.
	// These checks are dependent on the output of KubernetesAPIChecks, so those
	// checks must be added first.
	LinkerdControlPlaneExistenceChecks CategoryID = "linkerd-existence"

	// LinkerdAPIChecks adds a series of checks to validate that the control plane
	// is successfully serving the public API.
	// These checks are dependent on the output of KubernetesAPIChecks, so those
	// checks must be added first.
	LinkerdAPIChecks CategoryID = "linkerd-api"

	// LinkerdVersionChecks adds a series of checks to query for the latest
	// version, and validate the CLI is up to date.
	LinkerdVersionChecks CategoryID = "linkerd-version"

	// LinkerdControlPlaneVersionChecks adds a series of checks to validate that
	// the control plane is running the latest available version.
	// These checks are dependent on the following:
	// 1) `apiClient` from LinkerdControlPlaneExistenceChecks
	// 2) `latestVersions` from LinkerdVersionChecks
	// 3) `serverVersion` from `LinkerdControlPlaneExistenceChecks`
	LinkerdControlPlaneVersionChecks CategoryID = "control-plane-version"

	// LinkerdDataPlaneChecks adds data plane checks to validate that the data
	// plane namespace exists, and that the proxy containers are in a ready
	// state and running the latest available version.
	// These checks are dependent on the output of KubernetesAPIChecks,
	// `apiClient` from LinkerdControlPlaneExistenceChecks, and `latestVersions`
	// from LinkerdVersionChecks, so those checks must be added first.
	LinkerdDataPlaneChecks CategoryID = "linkerd-data-plane"

	// LinkerdHAChecks adds checks to validate that the HA configuration
	// is correct. These checks are no ops if linkerd is not in HA mode
	LinkerdHAChecks CategoryID = "linkerd-ha-checks"

	// LinkerdCNIPluginChecks adds checks to validate that the CNI
	/// plugin is installed and ready
	LinkerdCNIPluginChecks CategoryID = "linkerd-cni-plugin"

	// LinkerdCNIResourceLabel is the label key that is used to identify
	// whether a Kubernetes resource is related to the install-cni command
	// The value is expected to be "true", "false" or "", where "false" and
	// "" are equal, making "false" the default
	LinkerdCNIResourceLabel = "linkerd.io/cni-resource"

	linkerdCNIDisabledSkipReason = "skipping check because CNI is not enabled"
	linkerdCNIResourceName       = "linkerd-cni"
	linkerdCNIConfigMapName      = "linkerd-cni-config"

	// linkerdTapAPIServiceName is the name of the tap api service
	// This key is passed to checkApiService method to check whether
	// the api service is available or not
	linkerdTapAPIServiceName = "v1alpha1.tap.linkerd.io"

	tapTLSSecretName           = "linkerd-tap-tls"
	proxyInjectorTLSSecretName = "linkerd-proxy-injector-tls"
	spValidatorTLSSecretName   = "linkerd-sp-validator-tls"
	certKeyName                = "crt.pem"
	keyKeyName                 = "key.pem"
)

// HintBaseURL is the base URL on the linkerd.io website that all check hints
// point to. Each check adds its own `hintAnchor` to specify a location on the
// page.
const HintBaseURL = "https://linkerd.io/checks/#"

// AllowedClockSkew sets the allowed skew in clock synchronization
// between the system running inject command and the node(s), being
// based on assumed node's heartbeat interval (5 minutes) plus default TLS
// clock skew allowance.
//
// TODO: Make this default value overridable, e.g. by CLI flag
const AllowedClockSkew = 5*time.Minute + tls.DefaultClockSkewAllowance

var linkerdHAControlPlaneComponents = []string{
	"linkerd-controller",
	"linkerd-destination",
	"linkerd-identity",
	"linkerd-proxy-injector",
	"linkerd-sp-validator",
	"linkerd-tap",
}

// ExpectedServiceAccountNames is a list of the service accounts that a healthy
// Linkerd installation should have. Note that linkerd-heartbeat is optional,
// so it doesn't appear here.
var ExpectedServiceAccountNames = []string{
	"linkerd-controller",
	"linkerd-destination",
	"linkerd-identity",
	"linkerd-proxy-injector",
	"linkerd-sp-validator",
	"linkerd-web",
	"linkerd-tap",
}

var (
	retryWindow    = 5 * time.Second
	requestTimeout = 30 * time.Second
)

// Resource provides a way to describe a Kubernetes object, kind, and name.
// TODO: Consider sharing with the inject package's ResourceConfig.workload
// struct, as it wraps both runtime.Object and metav1.TypeMeta.
type Resource struct {
	groupVersionKind schema.GroupVersionKind
	name             string
}

// String outputs the resource in kind.group/name format, intended for
// `linkerd install`.
func (r *Resource) String() string {
	return fmt.Sprintf("%s/%s", strings.ToLower(r.groupVersionKind.GroupKind().String()), r.name)
}

// ResourceError provides a custom error type for resource existence checks,
// useful in printing detailed error messages in `linkerd check` and
// `linkerd install`.
type ResourceError struct {
	resourceName string
	Resources    []Resource
}

// Error satisfies the error interface for ResourceError. The output is intended
// for `linkerd check`.
func (e *ResourceError) Error() string {
	names := []string{}
	for _, res := range e.Resources {
		names = append(names, res.name)
	}
	return fmt.Sprintf("%s found but should not exist: %s", e.resourceName, strings.Join(names, " "))
}

// CategoryError provides a custom error type that also contains check category that emitted the error,
// useful when needed to distinguish between errors from multiple categories
type CategoryError struct {
	Category CategoryID
	Err      error
}

// Error satisfies the error interface for CategoryError.
func (e *CategoryError) Error() string {
	return e.Err.Error()
}

// IsCategoryError returns true if passed in error is of type CategoryError and belong to the given category
func IsCategoryError(err error, categoryID CategoryID) bool {
	if ce, ok := err.(*CategoryError); ok {
		return ce.Category == categoryID
	}
	return false
}

// SkipError is returned by a check in case this check needs to be ignored.
type SkipError struct {
	Reason string
}

// Error satisfies the error interface for SkipError.
func (e *SkipError) Error() string {
	return e.Reason
}

// VerboseSuccess implements the error interface but represents a success with
// a message.
type VerboseSuccess struct {
	Message string
}

// Error satisfies the error interface for VerboseSuccess.  Since VerboseSuccess
// does not actually represent a failure, this returns the empty string.
func (e *VerboseSuccess) Error() string {
	return ""
}

type checker struct {
	// description is the short description that's printed to the command line
	// when the check is executed
	description string

	// hintAnchor, when appended to `HintBaseURL`, provides a URL to more
	// information about the check
	hintAnchor string

	// fatal indicates that all remaining checks should be aborted if this check
	// fails; it should only be used if subsequent checks cannot possibly succeed
	// (default false)
	fatal bool

	// warning indicates that if this check fails, it should be reported, but it
	// should not impact the overall outcome of the health check (default false)
	warning bool

	// retryDeadline establishes a deadline before which this check should be
	// retried; if the deadline has passed, the check fails (default: no retries)
	retryDeadline time.Time

	// surfaceErrorOnRetry indicates that the error message should be displayed
	// even if the check will be retried.  This is useful if the error message
	// contains the current status of the check.
	surfaceErrorOnRetry bool

	// check is the function that's called to execute the check; if the function
	// returns an error, the check fails
	check func(context.Context) error

	// checkRPC is an alternative to check that can be used to perform a remote
	// check using the SelfCheck gRPC endpoint; check status is based on the value
	// of the gRPC response
	checkRPC func(context.Context) (*healthcheckPb.SelfCheckResponse, error)
}

// CheckResult encapsulates a check's identifying information and output
// Note there exists an analogous user-facing type, `cmd.check`, for output via
// `linkerd check -o json`.
type CheckResult struct {
	Category    CategoryID
	Description string
	HintAnchor  string
	Retry       bool
	Warning     bool
	Err         error
}

// CheckObserver receives the results of each check.
type CheckObserver func(*CheckResult)

type category struct {
	id       CategoryID
	checkers []checker
	enabled  bool
}

// Options specifies configuration for a HealthChecker.
type Options struct {
	ControlPlaneNamespace string
	CNINamespace          string
	DataPlaneNamespace    string
	KubeConfig            string
	KubeContext           string
	Impersonate           string
	ImpersonateGroup      []string
	APIAddr               string
	VersionOverride       string
	RetryDeadline         time.Time
	CNIEnabled            bool
	InstallManifest       string
	MultiCluster          bool
}

// HealthChecker encapsulates all health check checkers, and clients required to
// perform those checks.
type HealthChecker struct {
	categories []category
	*Options

	// these fields are set in the process of running checks
	kubeAPI          *k8s.KubernetesAPI
	kubeVersion      *k8sVersion.Info
	controlPlanePods []corev1.Pod
	apiClient        public.APIClient
	latestVersions   version.Channels
	serverVersion    string
	linkerdConfig    *l5dcharts.Values
	uuid             string
	issuerCert       *tls.Cred
	trustAnchors     []*x509.Certificate
	cniDaemonSet     *appsv1.DaemonSet
	links            []multicluster.Link
	addOns           map[string]interface{}
}

// NewHealthChecker returns an initialized HealthChecker
func NewHealthChecker(categoryIDs []CategoryID, options *Options) *HealthChecker {
	hc := &HealthChecker{
		Options: options,
	}

	hc.categories = append(hc.allCategories(), hc.addOnCategories()...)
	hc.categories = append(hc.categories, hc.multiClusterCategory()...)

	checkMap := map[CategoryID]struct{}{}
	for _, category := range categoryIDs {
		checkMap[category] = struct{}{}
	}
	for i := range hc.categories {
		if _, ok := checkMap[hc.categories[i].id]; ok {
			hc.categories[i].enabled = true
		}
	}

	return hc
}

// allCategories is the global, ordered list of all checkers, grouped by
// category. This method is attached to the HealthChecker struct because the
// checkers directly reference other members of the struct, such as kubeAPI,
// controlPlanePods, etc.
//
// Ordering is important because checks rely on specific `HealthChecker` members
// getting populated by earlier checks, such as kubeAPI, controlPlanePods, etc.
//
// Note that all checks should include a `hintAnchor` with a corresponding section
// in the linkerd check faq:
// https://linkerd.io/checks/#
func (hc *HealthChecker) allCategories() []category {
	return []category{
		{
			id: KubernetesAPIChecks,
			checkers: []checker{
				{
					description: "can initialize the client",
					hintAnchor:  "k8s-api",
					fatal:       true,
					check: func(context.Context) (err error) {
						hc.kubeAPI, err = k8s.NewAPI(hc.KubeConfig, hc.KubeContext, hc.Impersonate, hc.ImpersonateGroup, requestTimeout)
						return
					},
				},
				{
					description: "can query the Kubernetes API",
					hintAnchor:  "k8s-api",
					fatal:       true,
					check: func(ctx context.Context) (err error) {
						hc.kubeVersion, err = hc.kubeAPI.GetVersionInfo()
						return
					},
				},
			},
		},
		{
			id: KubernetesVersionChecks,
			checkers: []checker{
				{
					description: "is running the minimum Kubernetes API version",
					hintAnchor:  "k8s-version",
					check: func(context.Context) error {
						return hc.kubeAPI.CheckVersion(hc.kubeVersion)
					},
				},
				{
					description: "is running the minimum kubectl version",
					hintAnchor:  "kubectl-version",
					check: func(context.Context) error {
						return k8s.CheckKubectlVersion()
					},
				},
			},
		},
		{
			id: LinkerdPreInstallChecks,
			checkers: []checker{
				{
					description: "control plane namespace does not already exist",
					hintAnchor:  "pre-ns",
					check: func(ctx context.Context) error {
						return hc.checkNamespace(ctx, hc.ControlPlaneNamespace, false)
					},
				},
				{
					description: "can create non-namespaced resources",
					hintAnchor:  "pre-k8s-cluster-k8s",
					check: func(ctx context.Context) error {
						return hc.checkCanCreateNonNamespacedResources(ctx)
					},
				},
				{
					description: "can create ServiceAccounts",
					hintAnchor:  "pre-k8s",
					check: func(ctx context.Context) error {
						return hc.checkCanCreate(ctx, hc.ControlPlaneNamespace, "", "v1", "serviceaccounts")
					},
				},
				{
					description: "can create Services",
					hintAnchor:  "pre-k8s",
					check: func(ctx context.Context) error {
						return hc.checkCanCreate(ctx, hc.ControlPlaneNamespace, "", "v1", "services")
					},
				},
				{
					description: "can create Deployments",
					hintAnchor:  "pre-k8s",
					check: func(ctx context.Context) error {
						return hc.checkCanCreate(ctx, hc.ControlPlaneNamespace, "apps", "v1", "deployments")
					},
				},
				{
					description: "can create CronJobs",
					hintAnchor:  "pre-k8s",
					check: func(ctx context.Context) error {
						return hc.checkCanCreate(ctx, hc.ControlPlaneNamespace, "batch", "v1beta1", "cronjobs")
					},
				},
				{
					description: "can create ConfigMaps",
					hintAnchor:  "pre-k8s",
					check: func(ctx context.Context) error {
						return hc.checkCanCreate(ctx, hc.ControlPlaneNamespace, "", "v1", "configmaps")
					},
				},
				{
					description: "can create Secrets",
					hintAnchor:  "pre-k8s",
					check: func(ctx context.Context) error {
						return hc.checkCanCreate(ctx, hc.ControlPlaneNamespace, "", "v1", "secrets")
					},
				},
				{
					description: "can read Secrets",
					hintAnchor:  "pre-k8s",
					check: func(ctx context.Context) error {
						return hc.checkCanGet(ctx, hc.ControlPlaneNamespace, "", "v1", "secrets")
					},
				},
				{
					description: "can read extension-apiserver-authentication configmap",
					hintAnchor:  "pre-k8s",
					check: func(ctx context.Context) error {
						return hc.checkExtensionAPIServerAuthentication(ctx)
					},
				},
				{
					description: "no clock skew detected",
					hintAnchor:  "pre-k8s-clock-skew",
					warning:     true,
					check: func(ctx context.Context) error {
						return hc.checkClockSkew(ctx)
					},
				},
			},
		},
		{
			id: LinkerdPreInstallCapabilityChecks,
			checkers: []checker{
				{
					description: "has NET_ADMIN capability",
					hintAnchor:  "pre-k8s-cluster-net-admin",
					warning:     true,
					check: func(ctx context.Context) error {
						return hc.checkCapability(ctx, "NET_ADMIN")
					},
				},
				{
					description: "has NET_RAW capability",
					hintAnchor:  "pre-k8s-cluster-net-raw",
					warning:     true,
					check: func(ctx context.Context) error {
						return hc.checkCapability(ctx, "NET_RAW")
					},
				},
			},
		},
		{
			id: LinkerdPreInstallGlobalResourcesChecks,
			checkers: []checker{
				{
					description: "no ClusterRoles exist",
					hintAnchor:  "pre-l5d-existence",
					check: func(ctx context.Context) error {
						return hc.checkClusterRoles(ctx, false, hc.expectedRBACNames(), hc.controlPlaneComponentsSelector())
					},
				},
				{
					description: "no ClusterRoleBindings exist",
					hintAnchor:  "pre-l5d-existence",
					check: func(ctx context.Context) error {
						return hc.checkClusterRoleBindings(ctx, false, hc.expectedRBACNames(), hc.controlPlaneComponentsSelector())
					},
				},
				{
					description: "no CustomResourceDefinitions exist",
					hintAnchor:  "pre-l5d-existence",
					check: func(ctx context.Context) error {
						return hc.checkCustomResourceDefinitions(ctx, false)
					},
				},
				{
					description: "no MutatingWebhookConfigurations exist",
					hintAnchor:  "pre-l5d-existence",
					check: func(ctx context.Context) error {
						return hc.checkMutatingWebhookConfigurations(ctx, false)
					},
				},
				{
					description: "no ValidatingWebhookConfigurations exist",
					hintAnchor:  "pre-l5d-existence",
					check: func(ctx context.Context) error {
						return hc.checkValidatingWebhookConfigurations(ctx, false)
					},
				},
				{
					description: "no PodSecurityPolicies exist",
					hintAnchor:  "pre-l5d-existence",
					check: func(ctx context.Context) error {
						return hc.checkPodSecurityPolicies(ctx, false)
					},
				},
			},
		},
		{
			id: LinkerdControlPlaneExistenceChecks,
			checkers: []checker{
				{
					description: "'linkerd-config' config map exists",
					hintAnchor:  "l5d-existence-linkerd-config",
					fatal:       true,
<<<<<<< HEAD
					check: func(context.Context) (err error) {
						// TODO: Set hc.uuid to the current value here
						hc.linkerdConfig, err = FetchCurrentConfiguration(hc.kubeAPI, hc.ControlPlaneNamespace)

=======
					check: func(ctx context.Context) (err error) {
						hc.uuid, hc.linkerdConfig, err = hc.checkLinkerdConfigConfigMap(ctx)
>>>>>>> d0caaa86
						if hc.linkerdConfig != nil {
							hc.CNIEnabled = hc.linkerdConfig.Global.CNIEnabled
						}
						return
					},
				},
				{
					description: "heartbeat ServiceAccount exist",
					hintAnchor:  "l5d-existence-sa",
					fatal:       true,
					check: func(ctx context.Context) error {
						if hc.isHeartbeatDisabled() {
							return nil
						}
						return hc.checkServiceAccounts(ctx, []string{"linkerd-heartbeat"}, hc.ControlPlaneNamespace, hc.controlPlaneComponentsSelector())
					},
				},
				{
					description:   "control plane replica sets are ready",
					hintAnchor:    "l5d-existence-replicasets",
					retryDeadline: hc.RetryDeadline,
					fatal:         true,
					check: func(ctx context.Context) error {
						controlPlaneReplicaSet, err := hc.kubeAPI.GetReplicaSets(ctx, hc.ControlPlaneNamespace)
						if err != nil {
							return err
						}
						return checkControlPlaneReplicaSets(controlPlaneReplicaSet)
					},
				},
				{
					description:         "no unschedulable pods",
					hintAnchor:          "l5d-existence-unschedulable-pods",
					retryDeadline:       hc.RetryDeadline,
					surfaceErrorOnRetry: true,
					warning:             true,
					check: func(ctx context.Context) error {
						// do not save this into hc.controlPlanePods, as this check may
						// succeed prior to all expected control plane pods being up
						controlPlanePods, err := hc.kubeAPI.GetPodsByNamespace(ctx, hc.ControlPlaneNamespace)
						if err != nil {
							return err
						}
						return checkUnschedulablePods(controlPlanePods)
					},
				},
				{
					description:         "controller pod is running",
					hintAnchor:          "l5d-existence-controller",
					retryDeadline:       hc.RetryDeadline,
					surfaceErrorOnRetry: true,
					fatal:               true,
					check: func(ctx context.Context) error {
						// save this into hc.controlPlanePods, since this check only
						// succeeds when all pods are up
						var err error
						hc.controlPlanePods, err = hc.kubeAPI.GetPodsByNamespace(ctx, hc.ControlPlaneNamespace)
						if err != nil {
							return err
						}

						return checkContainerRunning(hc.controlPlanePods, "controller")
					},
				},
				{
					description: "can initialize the client",
					hintAnchor:  "l5d-existence-client",
					fatal:       true,
					check: func(ctx context.Context) (err error) {
						if hc.APIAddr != "" {
							hc.apiClient, err = public.NewInternalClient(hc.ControlPlaneNamespace, hc.APIAddr)
						} else {
							hc.apiClient, err = public.NewExternalClient(ctx, hc.ControlPlaneNamespace, hc.kubeAPI)
						}
						return
					},
				},
				{
					description:   "can query the control plane API",
					hintAnchor:    "l5d-existence-api",
					retryDeadline: hc.RetryDeadline,
					fatal:         true,
					check: func(ctx context.Context) (err error) {
						hc.serverVersion, err = GetServerVersion(ctx, hc.apiClient)
						return
					},
				},
			},
		},
		{
			id: LinkerdConfigChecks,
			checkers: []checker{
				{
					description: "control plane Namespace exists",
					hintAnchor:  "l5d-existence-ns",
					fatal:       true,
					check: func(ctx context.Context) error {
						return hc.checkNamespace(ctx, hc.ControlPlaneNamespace, true)
					},
				},
				{
					description: "control plane ClusterRoles exist",
					hintAnchor:  "l5d-existence-cr",
					fatal:       true,
					check: func(ctx context.Context) error {
						return hc.checkClusterRoles(ctx, true, hc.expectedRBACNames(), hc.controlPlaneComponentsSelector())
					},
				},
				{
					description: "control plane ClusterRoleBindings exist",
					hintAnchor:  "l5d-existence-crb",
					fatal:       true,
					check: func(ctx context.Context) error {
						return hc.checkClusterRoleBindings(ctx, true, hc.expectedRBACNames(), hc.controlPlaneComponentsSelector())
					},
				},
				{
					description: "control plane ServiceAccounts exist",
					hintAnchor:  "l5d-existence-sa",
					fatal:       true,
					check: func(ctx context.Context) error {
						return hc.checkServiceAccounts(ctx, ExpectedServiceAccountNames, hc.ControlPlaneNamespace, hc.controlPlaneComponentsSelector())
					},
				},
				{
					description: "control plane CustomResourceDefinitions exist",
					hintAnchor:  "l5d-existence-crd",
					fatal:       true,
					check: func(ctx context.Context) error {
						return hc.checkCustomResourceDefinitions(ctx, true)
					},
				},
				{
					description: "control plane MutatingWebhookConfigurations exist",
					hintAnchor:  "l5d-existence-mwc",
					fatal:       true,
					check: func(ctx context.Context) error {
						return hc.checkMutatingWebhookConfigurations(ctx, true)
					},
				},
				{
					description: "control plane ValidatingWebhookConfigurations exist",
					hintAnchor:  "l5d-existence-vwc",
					fatal:       true,
					check: func(ctx context.Context) error {
						return hc.checkValidatingWebhookConfigurations(ctx, true)
					},
				},
				{
					description: "control plane PodSecurityPolicies exist",
					hintAnchor:  "l5d-existence-psp",
					fatal:       true,
					check: func(ctx context.Context) error {
						return hc.checkPodSecurityPolicies(ctx, true)
					},
				},
			},
		},
		{
			id: LinkerdCNIPluginChecks,
			checkers: []checker{
				{
					description: "cni plugin ConfigMap exists",
					hintAnchor:  "cni-plugin-cm-exists",
					fatal:       true,
					check: func(ctx context.Context) error {
						if !hc.CNIEnabled {
							return &SkipError{Reason: linkerdCNIDisabledSkipReason}
						}
						_, err := hc.kubeAPI.CoreV1().ConfigMaps(hc.CNINamespace).Get(ctx, linkerdCNIConfigMapName, metav1.GetOptions{})
						return err
					},
				},
				{
					description: "cni plugin PodSecurityPolicy exists",
					hintAnchor:  "cni-plugin-psp-exists",
					fatal:       true,
					check: func(ctx context.Context) error {
						if !hc.CNIEnabled {
							return &SkipError{Reason: linkerdCNIDisabledSkipReason}
						}
						pspName := fmt.Sprintf("linkerd-%s-cni", hc.CNINamespace)
						_, err := hc.kubeAPI.PolicyV1beta1().PodSecurityPolicies().Get(ctx, pspName, metav1.GetOptions{})
						if kerrors.IsNotFound(err) {
							return fmt.Errorf("missing PodSecurityPolicy: %s", pspName)
						}
						return err
					},
				},
				{
					description: "cni plugin ClusterRole exists",
					hintAnchor:  "cni-plugin-cr-exists",
					fatal:       true,
					check: func(ctx context.Context) error {
						if !hc.CNIEnabled {
							return &SkipError{Reason: linkerdCNIDisabledSkipReason}
						}
						_, err := hc.kubeAPI.RbacV1().ClusterRoles().Get(ctx, linkerdCNIResourceName, metav1.GetOptions{})
						if kerrors.IsNotFound(err) {
							return fmt.Errorf("missing ClusterRole: %s", linkerdCNIResourceName)
						}
						return err
					},
				},
				{
					description: "cni plugin ClusterRoleBinding exists",
					hintAnchor:  "cni-plugin-crb-exists",
					fatal:       true,
					check: func(ctx context.Context) error {
						if !hc.CNIEnabled {
							return &SkipError{Reason: linkerdCNIDisabledSkipReason}
						}
						_, err := hc.kubeAPI.RbacV1().ClusterRoleBindings().Get(ctx, linkerdCNIResourceName, metav1.GetOptions{})
						if kerrors.IsNotFound(err) {
							return fmt.Errorf("missing ClusterRoleBinding: %s", linkerdCNIResourceName)
						}
						return err
					},
				},
				{
					description: "cni plugin Role exists",
					hintAnchor:  "cni-plugin-r-exists",
					fatal:       true,
					check: func(ctx context.Context) error {
						if !hc.CNIEnabled {
							return &SkipError{Reason: linkerdCNIDisabledSkipReason}
						}
						_, err := hc.kubeAPI.RbacV1().Roles(hc.CNINamespace).Get(ctx, linkerdCNIResourceName, metav1.GetOptions{})
						if kerrors.IsNotFound(err) {
							return fmt.Errorf("missing Role: %s", linkerdCNIResourceName)
						}
						return err
					},
				},
				{
					description: "cni plugin RoleBinding exists",
					hintAnchor:  "cni-plugin-rb-exists",
					fatal:       true,
					check: func(ctx context.Context) error {
						if !hc.CNIEnabled {
							return &SkipError{Reason: linkerdCNIDisabledSkipReason}
						}
						_, err := hc.kubeAPI.RbacV1().RoleBindings(hc.CNINamespace).Get(ctx, linkerdCNIResourceName, metav1.GetOptions{})
						if kerrors.IsNotFound(err) {
							return fmt.Errorf("missing RoleBinding: %s", linkerdCNIResourceName)
						}
						return err
					},
				},
				{
					description: "cni plugin ServiceAccount exists",
					hintAnchor:  "cni-plugin-sa-exists",
					fatal:       true,
					check: func(ctx context.Context) error {
						if !hc.CNIEnabled {
							return &SkipError{Reason: linkerdCNIDisabledSkipReason}
						}
						_, err := hc.kubeAPI.CoreV1().ServiceAccounts(hc.CNINamespace).Get(ctx, linkerdCNIResourceName, metav1.GetOptions{})
						if kerrors.IsNotFound(err) {
							return fmt.Errorf("missing ServiceAccount: %s", linkerdCNIResourceName)
						}
						return err
					},
				},
				{
					description: "cni plugin DaemonSet exists",
					hintAnchor:  "cni-plugin-ds-exists",
					fatal:       true,
					check: func(ctx context.Context) (err error) {
						if !hc.CNIEnabled {
							return &SkipError{Reason: linkerdCNIDisabledSkipReason}
						}
						hc.cniDaemonSet, err = hc.kubeAPI.Interface.AppsV1().DaemonSets(hc.CNINamespace).Get(ctx, linkerdCNIResourceName, metav1.GetOptions{})
						if kerrors.IsNotFound(err) {
							return fmt.Errorf("missing DaemonSet: %s", linkerdCNIResourceName)
						}
						return err
					},
				},
				{
					description:         "cni plugin pod is running on all nodes",
					hintAnchor:          "cni-plugin-ready",
					retryDeadline:       hc.RetryDeadline,
					surfaceErrorOnRetry: true,
					fatal:               true,
					check: func(ctx context.Context) (err error) {
						if !hc.CNIEnabled {
							return &SkipError{Reason: linkerdCNIDisabledSkipReason}
						}
						hc.cniDaemonSet, err = hc.kubeAPI.Interface.AppsV1().DaemonSets(hc.CNINamespace).Get(ctx, linkerdCNIResourceName, metav1.GetOptions{})
						if kerrors.IsNotFound(err) {
							return fmt.Errorf("missing DaemonSet: %s", linkerdCNIResourceName)
						}
						scheduled := hc.cniDaemonSet.Status.DesiredNumberScheduled
						ready := hc.cniDaemonSet.Status.NumberReady
						if scheduled != ready {
							return fmt.Errorf("number ready: %d, number scheduled: %d", ready, scheduled)
						}
						return nil
					},
				},
			},
		},
		{
			id: LinkerdIdentity,
			checkers: []checker{
				{
					description: "certificate config is valid",
					hintAnchor:  "l5d-identity-cert-config-valid",
					fatal:       true,
					check: func(ctx context.Context) (err error) {
						hc.issuerCert, hc.trustAnchors, err = hc.checkCertificatesConfig(ctx)
						return
					},
				},
				{
					description: "trust anchors are using supported crypto algorithm",
					hintAnchor:  "l5d-identity-trustAnchors-use-supported-crypto",
					fatal:       true,
					check: func(context.Context) error {
						var invalidAnchors []string
						for _, anchor := range hc.trustAnchors {
							if err := issuercerts.CheckCertAlgoRequirements(anchor); err != nil {
								invalidAnchors = append(invalidAnchors, fmt.Sprintf("* %v %s %s", anchor.SerialNumber, anchor.Subject.CommonName, err))
							}
						}
						if len(invalidAnchors) > 0 {
							return fmt.Errorf("Invalid trustAnchors:\n\t%s", strings.Join(invalidAnchors, "\n\t"))
						}
						return nil
					},
				},
				{
					description: "trust anchors are within their validity period",
					hintAnchor:  "l5d-identity-trustAnchors-are-time-valid",
					fatal:       true,
					check: func(ctx context.Context) error {
						var expiredAnchors []string
						for _, anchor := range hc.trustAnchors {
							if err := issuercerts.CheckCertValidityPeriod(anchor); err != nil {
								expiredAnchors = append(expiredAnchors, fmt.Sprintf("* %v %s %s", anchor.SerialNumber, anchor.Subject.CommonName, err))
							}
						}
						if len(expiredAnchors) > 0 {
							return fmt.Errorf("Invalid anchors:\n\t%s", strings.Join(expiredAnchors, "\n\t"))
						}

						return nil
					},
				},
				{
					description: "trust anchors are valid for at least 60 days",
					hintAnchor:  "l5d-identity-trustAnchors-not-expiring-soon",
					warning:     true,
					check: func(ctx context.Context) error {
						var expiringAnchors []string
						for _, anchor := range hc.trustAnchors {
							if err := issuercerts.CheckExpiringSoon(anchor); err != nil {
								expiringAnchors = append(expiringAnchors, fmt.Sprintf("* %v %s %s", anchor.SerialNumber, anchor.Subject.CommonName, err))
							}
						}
						if len(expiringAnchors) > 0 {
							return fmt.Errorf("Anchors expiring soon:\n\t%s", strings.Join(expiringAnchors, "\n\t"))
						}
						return nil
					},
				},
				{
					description: "issuer cert is using supported crypto algorithm",
					hintAnchor:  "l5d-identity-issuer-cert-uses-supported-crypto",
					fatal:       true,
					check: func(context.Context) error {
						if err := issuercerts.CheckCertAlgoRequirements(hc.issuerCert.Certificate); err != nil {
							return fmt.Errorf("issuer certificate %s", err)
						}
						return nil
					},
				},
				{
					description: "issuer cert is within its validity period",
					hintAnchor:  "l5d-identity-issuer-cert-is-time-valid",
					fatal:       true,
					check: func(ctx context.Context) error {
						if err := issuercerts.CheckCertValidityPeriod(hc.issuerCert.Certificate); err != nil {
							return fmt.Errorf("issuer certificate is %s", err)
						}
						return nil
					},
				},
				{
					description: "issuer cert is valid for at least 60 days",
					warning:     true,
					hintAnchor:  "l5d-identity-issuer-cert-not-expiring-soon",
					check: func(context.Context) error {
						if err := issuercerts.CheckExpiringSoon(hc.issuerCert.Certificate); err != nil {
							return fmt.Errorf("issuer certificate %s", err)
						}
						return nil
					},
				},
				{
					description: "issuer cert is issued by the trust anchor",
					hintAnchor:  "l5d-identity-issuer-cert-issued-by-trust-anchor",
					check: func(ctx context.Context) error {
						return hc.issuerCert.Verify(tls.CertificatesToPool(hc.trustAnchors), hc.issuerIdentity(), time.Time{})
					},
				},
			},
		},
		{
			id: LinkerdWebhooksAndAPISvcTLS,
			checkers: []checker{
				{
					description: "tap API server has valid cert",
					hintAnchor:  "l5d-tap-cert-valid",
					fatal:       true,
					check: func(ctx context.Context) (err error) {
						anchors, err := hc.fetchTapCaBundle(ctx)
						if err != nil {
							return err
						}
						cert, err := hc.fetchCredsFromSecret(ctx, tapTLSSecretName)
						if err != nil {
							return err
						}
						identityName := fmt.Sprintf("linkerd-tap.%s.svc", hc.ControlPlaneNamespace)
						return hc.checkCertAndAnchors(cert, anchors, identityName)
					},
				},
				{
					description: "proxy-injector webhook has valid cert",
					hintAnchor:  "l5d-proxy-injector-webhook-cert-valid",
					fatal:       true,
					check: func(ctx context.Context) (err error) {
						anchors, err := hc.fetchProxyInjectorCaBundle(ctx)
						if err != nil {
							return err
						}
						cert, err := hc.fetchCredsFromSecret(ctx, proxyInjectorTLSSecretName)
						if err != nil {
							return err
						}
						identityName := fmt.Sprintf("linkerd-proxy-injector.%s.svc", hc.ControlPlaneNamespace)
						return hc.checkCertAndAnchors(cert, anchors, identityName)
					},
				},
				{
					description: "sp-validator webhook has valid cert",
					hintAnchor:  "l5d-sp-validator-webhook-cert-valid",
					fatal:       true,
					check: func(ctx context.Context) (err error) {
						anchors, err := hc.fetchSpValidatorCaBundle(ctx)
						if err != nil {
							return err
						}
						cert, err := hc.fetchCredsFromSecret(ctx, spValidatorTLSSecretName)
						if err != nil {
							return err
						}
						identityName := fmt.Sprintf("linkerd-sp-validator.%s.svc", hc.ControlPlaneNamespace)
						return hc.checkCertAndAnchors(cert, anchors, identityName)
					},
				},
			},
		},
		{
			id: LinkerdIdentityDataPlane,
			checkers: []checker{
				{
					description: "data plane proxies certificate match CA",
					hintAnchor:  "l5d-identity-data-plane-proxies-certs-match-ca",
					warning:     true,
					check: func(ctx context.Context) error {
						return hc.checkDataPlaneProxiesCertificate(ctx)
					},
				},
			},
		},
		{
			id: LinkerdAPIChecks,
			checkers: []checker{
				{
					description:         "control plane pods are ready",
					hintAnchor:          "l5d-api-control-ready",
					retryDeadline:       hc.RetryDeadline,
					surfaceErrorOnRetry: true,
					fatal:               true,
					check: func(ctx context.Context) error {
						var err error
						hc.controlPlanePods, err = hc.kubeAPI.GetPodsByNamespace(ctx, hc.ControlPlaneNamespace)
						if err != nil {
							return err
						}
						return validateControlPlanePods(hc.controlPlanePods)
					},
				},
				{
					description: "control plane self-check",
					hintAnchor:  "l5d-api-control-api",
					// to avoid confusing users with a prometheus readiness error, we only show
					// "waiting for check to complete" while things converge. If after the timeout
					// it still hasn't converged, we show the real error (a 503 usually).
					surfaceErrorOnRetry: false,
					fatal:               true,
					retryDeadline:       hc.RetryDeadline,
					checkRPC: func(ctx context.Context) (*healthcheckPb.SelfCheckResponse, error) {
						return hc.apiClient.SelfCheck(ctx, &healthcheckPb.SelfCheckRequest{})
					},
				},
				{
					description: "tap api service is running",
					hintAnchor:  "l5d-tap-api",
					warning:     true,
					check: func(ctx context.Context) error {
						return hc.checkAPIService(ctx, linkerdTapAPIServiceName)
					},
				},
			},
		},
		{
			id: LinkerdVersionChecks,
			checkers: []checker{
				{
					description: "can determine the latest version",
					hintAnchor:  "l5d-version-latest",
					warning:     true,
					check: func(ctx context.Context) (err error) {
						if hc.VersionOverride != "" {
							hc.latestVersions, err = version.NewChannels(hc.VersionOverride)
						} else {
							uuid := "unknown"
							if hc.uuid != "" {
								uuid = hc.uuid
							}
							hc.latestVersions, err = version.GetLatestVersions(ctx, uuid, "cli")
						}
						return
					},
				},
				{
					description: "cli is up-to-date",
					hintAnchor:  "l5d-version-cli",
					warning:     true,
					check: func(context.Context) error {
						return hc.latestVersions.Match(version.Version)
					},
				},
			},
		},
		{
			id: LinkerdControlPlaneVersionChecks,
			checkers: []checker{
				{
					description: "control plane is up-to-date",
					hintAnchor:  "l5d-version-control",
					warning:     true,
					check: func(context.Context) error {
						return hc.latestVersions.Match(hc.serverVersion)
					},
				},
				{
					description: "control plane and cli versions match",
					hintAnchor:  "l5d-version-control",
					warning:     true,
					check: func(context.Context) error {
						if hc.serverVersion != version.Version {
							return fmt.Errorf("control plane running %s but cli running %s", hc.serverVersion, version.Version)
						}
						return nil
					},
				},
			},
		},
		{
			id: LinkerdDataPlaneChecks,
			checkers: []checker{
				{
					description: "data plane namespace exists",
					hintAnchor:  "l5d-data-plane-exists",
					fatal:       true,
					check: func(ctx context.Context) error {
						if hc.DataPlaneNamespace == "" {
							// when checking proxies in all namespaces, this check is a no-op
							return nil
						}
						return hc.checkNamespace(ctx, hc.DataPlaneNamespace, true)
					},
				},
				{
					description:   "data plane proxies are ready",
					hintAnchor:    "l5d-data-plane-ready",
					retryDeadline: hc.RetryDeadline,
					fatal:         true,
					check: func(ctx context.Context) error {
						pods, err := hc.getDataPlanePods(ctx)
						if err != nil {
							return err
						}

						return validateDataPlanePods(pods, hc.DataPlaneNamespace)
					},
				},
				{
					description:   "data plane proxy metrics are present in Prometheus",
					hintAnchor:    "l5d-data-plane-prom",
					retryDeadline: hc.RetryDeadline,
					check: func(ctx context.Context) error {
						pods, err := hc.getDataPlanePods(ctx)
						if err != nil {
							return err
						}

						return validateDataPlanePodReporting(pods)
					},
				},
				{
					description: "data plane is up-to-date",
					hintAnchor:  "l5d-data-plane-version",
					warning:     true,
					check: func(ctx context.Context) error {
						pods, err := hc.getDataPlanePods(ctx)
						if err != nil {
							return err
						}

						outdatedPods := []string{}
						for _, pod := range pods {
							err = hc.latestVersions.Match(pod.ProxyVersion)
							if err != nil {
								outdatedPods = append(outdatedPods, fmt.Sprintf("\t* %s (%s)", pod.Name, pod.ProxyVersion))
							}
						}
						if len(outdatedPods) > 0 {
							podList := strings.Join(outdatedPods, "\n")
							return fmt.Errorf("Some data plane pods are not running the current version:\n%s", podList)
						}
						return nil
					},
				},
				{
					description: "data plane and cli versions match",
					hintAnchor:  "l5d-data-plane-cli-version",
					warning:     true,
					check: func(ctx context.Context) error {
						pods, err := hc.getDataPlanePods(ctx)
						if err != nil {
							return err
						}

						for _, pod := range pods {
							if pod.ProxyVersion != version.Version {
								return fmt.Errorf("%s running %s but cli running %s", pod.Name, pod.ProxyVersion, version.Version)
							}
						}
						return nil
					},
				},
			},
		},
		{
			id: LinkerdHAChecks,
			checkers: []checker{
				{
					description: "pod injection disabled on kube-system",
					hintAnchor:  "l5d-injection-disabled",
					warning:     true,
					check: func(ctx context.Context) error {
						policy, err := hc.getMutatingWebhookFailurePolicy(ctx)
						if err != nil {
							return err
						}
						if policy != nil && *policy == admissionRegistration.Fail {
							return hc.checkHAMetadataPresentOnKubeSystemNamespace(ctx)
						}
						return &SkipError{Reason: "not run for non HA installs"}
					},
				},
				{
					description:   "multiple replicas of control plane pods",
					hintAnchor:    "l5d-control-plane-replicas",
					retryDeadline: hc.RetryDeadline,
					warning:       true,
					check: func(ctx context.Context) error {
						if hc.isHA() {
							return hc.checkMinReplicasAvailable(ctx)
						}
						return &SkipError{Reason: "not run for non HA installs"}
					},
				},
			},
		},
	}
}

func (hc *HealthChecker) checkCertAndAnchors(cert *tls.Cred, trustAnchors []*x509.Certificate, identityName string) error {

	// check anchors time validity
	var expiredAnchors []string
	for _, anchor := range trustAnchors {
		if err := issuercerts.CheckCertValidityPeriod(anchor); err != nil {
			expiredAnchors = append(expiredAnchors, fmt.Sprintf("* %v %s %s", anchor.SerialNumber, anchor.Subject.CommonName, err))
		}
	}
	if len(expiredAnchors) > 0 {
		return fmt.Errorf("Anchors not within their validity period:\n\t%s", strings.Join(expiredAnchors, "\n\t"))
	}

	// check anchors not expiring soon
	var expiringAnchors []string
	for _, anchor := range trustAnchors {
		anchor := anchor
		if err := issuercerts.CheckExpiringSoon(anchor); err != nil {
			expiringAnchors = append(expiringAnchors, fmt.Sprintf("* %v %s %s", anchor.SerialNumber, anchor.Subject.CommonName, err))
		}
	}
	if len(expiringAnchors) > 0 {
		return fmt.Errorf("Anchors expiring soon:\n\t%s", strings.Join(expiringAnchors, "\n\t"))
	}

	// check cert validity
	if err := issuercerts.CheckCertValidityPeriod(cert.Certificate); err != nil {
		return fmt.Errorf("certificate is %s", err)
	}

	// check cert not expiring soon
	if err := issuercerts.CheckExpiringSoon(cert.Certificate); err != nil {
		return fmt.Errorf("certificate %s", err)
	}

	if err := cert.Verify(tls.CertificatesToPool(trustAnchors), identityName, time.Time{}); err != nil {
		return fmt.Errorf("cert is not issued by the trust anchor: %s", err)
	}

	return nil
}

func (hc *HealthChecker) checkMinReplicasAvailable(ctx context.Context) error {
	faulty := []string{}

	for _, component := range linkerdHAControlPlaneComponents {
		conf, err := hc.kubeAPI.AppsV1().Deployments(hc.ControlPlaneNamespace).Get(ctx, component, metav1.GetOptions{})
		if err != nil {
			return err
		}

		if conf.Status.AvailableReplicas <= 1 {
			faulty = append(faulty, component)
		}
	}

	if len(faulty) > 0 {
		return fmt.Errorf("not enough replicas available for %v", faulty)
	}
	return nil
}

func (hc *HealthChecker) issuerIdentity() string {
	return fmt.Sprintf("identity.%s.%s", hc.ControlPlaneNamespace, hc.linkerdConfig.Global.IdentityTrustDomain)
}

// Add adds an arbitrary checker. This should only be used for testing. For
// production code, pass in the desired set of checks when calling
// NewHealthChecker.
func (hc *HealthChecker) Add(categoryID CategoryID, description string, hintAnchor string, check func(context.Context) error) {
	hc.addCategory(
		category{
			id: categoryID,
			checkers: []checker{
				{
					description: description,
					check:       check,
					hintAnchor:  hintAnchor,
				},
			},
		},
	)
}

// addCategory is also for testing
func (hc *HealthChecker) addCategory(c category) {
	c.enabled = true
	hc.categories = append(hc.categories, c)
}

// RunChecks runs all configured checkers, and passes the results of each
// check to the observer. If a check fails and is marked as fatal, then all
// remaining checks are skipped. If at least one check fails, RunChecks returns
// false; if all checks passed, RunChecks returns true.  Checks which are
// designated as warnings will not cause RunCheck to return false, however.
func (hc *HealthChecker) RunChecks(observer CheckObserver) bool {
	success := true
	for _, c := range hc.categories {
		if c.enabled {
			for _, checker := range c.checkers {
				checker := checker // pin
				if checker.check != nil {
					if !hc.runCheck(c.id, &checker, observer) {
						if !checker.warning {
							success = false
						}
						if checker.fatal {
							return success
						}
					}
				}

				if checker.checkRPC != nil {
					if !hc.runCheckRPC(c.id, &checker, observer) {
						if !checker.warning {
							success = false
						}
						if checker.fatal {
							return success
						}
					}
				}
			}
		}
	}

	return success
}

func (hc *HealthChecker) runCheck(categoryID CategoryID, c *checker, observer CheckObserver) bool {
	for {
		ctx, cancel := context.WithTimeout(context.Background(), requestTimeout)
		defer cancel()
		err := c.check(ctx)
		if se, ok := err.(*SkipError); ok {
			log.Debugf("Skipping check: %s. Reason: %s", c.description, se.Reason)
			return true
		}

		checkResult := &CheckResult{
			Category:    categoryID,
			Description: c.description,
			HintAnchor:  c.hintAnchor,
			Warning:     c.warning,
		}
		if vs, ok := err.(*VerboseSuccess); ok {
			checkResult.Description = fmt.Sprintf("%s\n%s", checkResult.Description, vs.Message)
		} else if err != nil {
			checkResult.Err = &CategoryError{categoryID, err}
		}

		if checkResult.Err != nil && time.Now().Before(c.retryDeadline) {
			checkResult.Retry = true
			if !c.surfaceErrorOnRetry {
				checkResult.Err = errors.New("waiting for check to complete")
			}
			log.Debugf("Retrying on error: %s", err)

			observer(checkResult)
			time.Sleep(retryWindow)
			continue
		}

		observer(checkResult)
		return checkResult.Err == nil
	}
}

// runCheckRPC calls `c` which itself should make a gRPC call returning `*healthcheckPb.SelfCheckResponse`
// (which can contain multiple responses) or error.
// If that call returns an error, we send it to `observer` and return false.
// Otherwise, we send to `observer` a success message with `c.description` and then proceed to check the
// multiple responses contained in the response.
// We keep on retrying the same call until all the responses have an OK status
// (or until timeout/deadline is reached), sending a message to `observer` for each response,
// while making sure no duplicate messages are sent.
func (hc *HealthChecker) runCheckRPC(categoryID CategoryID, c *checker, observer CheckObserver) bool {
	observedResults := []CheckResult{}
	for {
		ctx, cancel := context.WithTimeout(context.Background(), requestTimeout)
		defer cancel()
		checkRsp, err := c.checkRPC(ctx)
		if se, ok := err.(*SkipError); ok {
			log.Debugf("Skipping check: %s. Reason: %s", c.description, se.Reason)
			return true
		}

		checkResult := &CheckResult{
			Category:    categoryID,
			Description: c.description,
			HintAnchor:  c.hintAnchor,
			Warning:     c.warning,
		}

		if vs, ok := err.(*VerboseSuccess); ok {
			checkResult.Description = fmt.Sprintf("%s\n%s", checkResult.Description, vs.Message)
		} else if err != nil {
			// errors at the gRPC-call level are not retried
			// but we do retry below if the response Status is not OK
			checkResult.Err = &CategoryError{categoryID, err}
			observer(checkResult)
			return false
		}

		// General description, only shown once.
		// The following calls to `observer()` track specific result entries.
		if !checkResult.alreadyObserved(observedResults) {
			observer(checkResult)
			observedResults = append(observedResults, *checkResult)
		}

		for _, check := range checkRsp.Results {
			checkResult.Err = nil
			checkResult.Description = fmt.Sprintf("[%s] %s", check.SubsystemName, check.CheckDescription)
			if check.Status != healthcheckPb.CheckStatus_OK {
				checkResult.Err = &CategoryError{categoryID, fmt.Errorf(check.FriendlyMessageToUser)}
				checkResult.Retry = time.Now().Before(c.retryDeadline)
				// only show the waiting message during retries,
				// and send the underlying error on the last try
				if !c.surfaceErrorOnRetry && checkResult.Retry {
					checkResult.Err = errors.New("waiting for check to complete")
				}
				observer(checkResult)
			} else if !checkResult.alreadyObserved(observedResults) {
				observer(checkResult)
			}
			observedResults = append(observedResults, *checkResult)
		}

		if checkResult.Retry {
			log.Debug("Retrying on error")
			time.Sleep(retryWindow)
			continue
		}

		return checkResult.Err == nil
	}
}

func (hc *HealthChecker) controlPlaneComponentsSelector() string {
	return fmt.Sprintf("%s,!%s", k8s.ControllerNSLabel, LinkerdCNIResourceLabel)
}

// PublicAPIClient returns a fully configured public API client. This client is
// only configured if the KubernetesAPIChecks and LinkerdAPIChecks are
// configured and run first.
func (hc *HealthChecker) PublicAPIClient() public.APIClient {
	return hc.apiClient
}

<<<<<<< HEAD
func (hc *HealthChecker) checkLinkerdConfigConfigMap() (string, *l5dcharts.Values, error) {
	values, err := FetchCurrentConfiguration(hc.kubeAPI, hc.ControlPlaneNamespace)
=======
func (hc *HealthChecker) checkLinkerdConfigConfigMap(ctx context.Context) (string, *configPb.All, error) {
	cm, configPB, err := FetchLinkerdConfigMap(ctx, hc.kubeAPI, hc.ControlPlaneNamespace)
>>>>>>> d0caaa86
	if err != nil {
		return "", nil, err
	}

	// TODO: set the correct UID
	return fmt.Sprintf("%d", values.ControllerUID), values, nil
}

// Checks whether the configuration of the linkerd-identity-issuer is correct. This means:
// 1. There is a config map present with identity context
// 2. The scheme in the identity context corresponds to the format of the issuer secret
// 3. The trust anchors (if scheme == kubernetes.io/tls) in the secret equal the ones in config
// 4. The certs and key are parsable
<<<<<<< HEAD
func (hc *HealthChecker) checkCertificatesConfig() (*tls.Cred, []*x509.Certificate, error) {
	values, err := FetchCurrentConfiguration(hc.kubeAPI, hc.ControlPlaneNamespace)
=======
func (hc *HealthChecker) checkCertificatesConfig(ctx context.Context) (*tls.Cred, []*x509.Certificate, error) {
	_, configPB, err := FetchLinkerdConfigMap(ctx, hc.kubeAPI, hc.ControlPlaneNamespace)
>>>>>>> d0caaa86
	if err != nil {
		return nil, nil, err
	}

	var data *issuercerts.IssuerCertData

<<<<<<< HEAD
	if values.Identity.Issuer.Scheme == "" || values.Identity.Issuer.Scheme == k8s.IdentityIssuerSchemeLinkerd {
		data, err = issuercerts.FetchIssuerData(hc.kubeAPI, values.Global.IdentityTrustAnchorsPEM, hc.ControlPlaneNamespace)
=======
	if idctx.Scheme == "" || idctx.Scheme == k8s.IdentityIssuerSchemeLinkerd {
		data, err = issuercerts.FetchIssuerData(ctx, hc.kubeAPI, idctx.TrustAnchorsPem, hc.ControlPlaneNamespace)
>>>>>>> d0caaa86
	} else {
		data, err = issuercerts.FetchExternalIssuerData(ctx, hc.kubeAPI, hc.ControlPlaneNamespace)
		// ensure trust anchors in config matches what's in the secret
		if data != nil && strings.TrimSpace(values.Global.IdentityTrustAnchorsPEM) != strings.TrimSpace(data.TrustAnchors) {
			errFormat := "IdentityContext.TrustAnchorsPem does not match %s in %s"
			err = fmt.Errorf(errFormat, k8s.IdentityIssuerTrustAnchorsNameExternal, k8s.IdentityIssuerSecretName)
		}
	}

	if err != nil {
		return nil, nil, err
	}

	issuerCreds, err := tls.ValidateAndCreateCreds(data.IssuerCrt, data.IssuerKey)
	if err != nil {
		return nil, nil, err
	}

	anchors, err := tls.DecodePEMCertificates(data.TrustAnchors)
	if err != nil {
		return nil, nil, err
	}

	return issuerCreds, anchors, nil
}

<<<<<<< HEAD
// FetchCurrentConfiguration retrieves the current Linkerd configuration
// in the cluster
func FetchCurrentConfiguration(k kubernetes.Interface, controlPlaneNamespace string) (*l5dcharts.Values, error) {

	// Get the linkerd-state cm if present
	if configMap, err := k.CoreV1().ConfigMaps(controlPlaneNamespace).Get("linkerd-state", metav1.GetOptions{}); err == nil {
		var fullValues *l5dcharts.Values
		err = yaml.Unmarshal([]byte(configMap.Data["values"]), &fullValues)
		if err != nil {
			return nil, err
		}
		return fullValues, nil
	}

	// fall back to the older configMap
	// TODO: remove this once the newer config override secret becomes the default i.e 2.10
	cm, err := k.CoreV1().ConfigMaps(controlPlaneNamespace).Get(k8s.ConfigConfigMapName, metav1.GetOptions{})
	if err != nil {
		return nil, err
	}

	configPB, err := config.FromConfigMap(cm.Data)
	if err != nil {
		return nil, err
	}

	return config.ToValues(configPB), nil
}

func (hc *HealthChecker) fetchProxyInjectorCaBundle() ([]*x509.Certificate, error) {
	mwh, err := hc.getProxyInjectorMutatingWebhook()
=======
func (hc *HealthChecker) fetchProxyInjectorCaBundle(ctx context.Context) ([]*x509.Certificate, error) {
	mwh, err := hc.getProxyInjectorMutatingWebhook(ctx)
>>>>>>> d0caaa86
	if err != nil {
		return nil, err
	}

	caBundle, err := tls.DecodePEMCertificates(string(mwh.ClientConfig.CABundle))
	if err != nil {
		return nil, err
	}
	return caBundle, nil
}

func (hc *HealthChecker) fetchSpValidatorCaBundle(ctx context.Context) ([]*x509.Certificate, error) {

	vwc, err := hc.kubeAPI.AdmissionregistrationV1beta1().ValidatingWebhookConfigurations().Get(ctx, k8s.SPValidatorWebhookConfigName, metav1.GetOptions{})
	if err != nil {
		return nil, err
	}

	if len(vwc.Webhooks) != 1 {
		return nil, fmt.Errorf("expected 1 webhooks, found %d", len(vwc.Webhooks))
	}

	caBundle, err := tls.DecodePEMCertificates(string(vwc.Webhooks[0].ClientConfig.CABundle))
	if err != nil {
		return nil, err
	}
	return caBundle, nil
}

func (hc *HealthChecker) fetchTapCaBundle(ctx context.Context) ([]*x509.Certificate, error) {
	apiServiceClient, err := apiregistrationv1client.NewForConfig(hc.kubeAPI.Config)
	if err != nil {
		return nil, err
	}

	apiService, err := apiServiceClient.APIServices().Get(ctx, linkerdTapAPIServiceName, metav1.GetOptions{})
	if err != nil {
		return nil, err
	}

	caBundle, err := tls.DecodePEMCertificates(string(apiService.Spec.CABundle))
	if err != nil {
		return nil, err
	}
	return caBundle, nil
}

func (hc *HealthChecker) fetchCredsFromSecret(ctx context.Context, secretName string) (*tls.Cred, error) {
	secret, err := hc.kubeAPI.CoreV1().Secrets(hc.ControlPlaneNamespace).Get(ctx, secretName, metav1.GetOptions{})
	if err != nil {
		return nil, err
	}

	crt, ok := secret.Data[certKeyName]
	if !ok {
		return nil, fmt.Errorf("key %s needs to exist in secret %s", certKeyName, secretName)
	}

	key, ok := secret.Data[keyKeyName]
	if !ok {
		return nil, fmt.Errorf("key %s needs to exist in secret %s", keyKeyName, secretName)
	}

	cred, err := tls.ValidateAndCreateCreds(string(crt), string(key))
	if err != nil {
		return nil, err
	}

	return cred, nil
}

// FetchLinkerdConfigMap retrieves the `linkerd-config` ConfigMap from
// Kubernetes and parses it into `linkerd2.config` protobuf.
// TODO: Consider a different package for this function. This lives in the
// healthcheck package because healthcheck depends on it, along with other
// packages that also depend on healthcheck. This function depends on both
// `pkg/k8s` and `pkg/config`, which do not depend on each other.
func FetchLinkerdConfigMap(ctx context.Context, k kubernetes.Interface, controlPlaneNamespace string) (*corev1.ConfigMap, *configPb.All, error) {
	cm, err := k.CoreV1().ConfigMaps(controlPlaneNamespace).Get(ctx, k8s.ConfigConfigMapName, metav1.GetOptions{})
	if err != nil {
		return nil, nil, err
	}

	configPB, err := config.FromConfigMap(cm.Data)
	if err != nil {
		return nil, nil, err
	}

	return cm, configPB, nil
}

// checkNamespace checks whether the given namespace exists, and returns an
// error if it does not match `shouldExist`.
func (hc *HealthChecker) checkNamespace(ctx context.Context, namespace string, shouldExist bool) error {
	exists, err := hc.kubeAPI.NamespaceExists(ctx, namespace)
	if err != nil {
		return err
	}
	if shouldExist && !exists {
		return fmt.Errorf("The \"%s\" namespace does not exist", namespace)
	}
	if !shouldExist && exists {
		return fmt.Errorf("The \"%s\" namespace already exists", namespace)
	}
	return nil
}

func (hc *HealthChecker) expectedRBACNames() []string {
	return []string{
		fmt.Sprintf("linkerd-%s-controller", hc.ControlPlaneNamespace),
		fmt.Sprintf("linkerd-%s-identity", hc.ControlPlaneNamespace),
		fmt.Sprintf("linkerd-%s-proxy-injector", hc.ControlPlaneNamespace),
		fmt.Sprintf("linkerd-%s-sp-validator", hc.ControlPlaneNamespace),
		fmt.Sprintf("linkerd-%s-tap", hc.ControlPlaneNamespace),
	}
}

func (hc *HealthChecker) checkRoles(ctx context.Context, shouldExist bool, namespace string, expectedNames []string, labelSelector string) error {
	options := metav1.ListOptions{
		LabelSelector: labelSelector,
	}
	crList, err := hc.kubeAPI.RbacV1().Roles(namespace).List(ctx, options)
	if err != nil {
		return err
	}

	objects := []runtime.Object{}

	for _, item := range crList.Items {
		item := item // pin
		objects = append(objects, &item)
	}

	return checkResources("Roles", objects, expectedNames, shouldExist)
}

func (hc *HealthChecker) checkRoleBindings(ctx context.Context, shouldExist bool, namespace string, expectedNames []string, labelSelector string) error {
	options := metav1.ListOptions{
		LabelSelector: labelSelector,
	}
	crbList, err := hc.kubeAPI.RbacV1().RoleBindings(namespace).List(ctx, options)
	if err != nil {
		return err
	}

	objects := []runtime.Object{}

	for _, item := range crbList.Items {
		item := item // pin
		objects = append(objects, &item)
	}

	return checkResources("RoleBindings", objects, expectedNames, shouldExist)
}

func (hc *HealthChecker) checkClusterRoles(ctx context.Context, shouldExist bool, expectedNames []string, labelSelector string) error {
	options := metav1.ListOptions{
		LabelSelector: labelSelector,
	}
	crList, err := hc.kubeAPI.RbacV1().ClusterRoles().List(ctx, options)
	if err != nil {
		return err
	}

	objects := []runtime.Object{}

	for _, item := range crList.Items {
		item := item // pin
		objects = append(objects, &item)
	}

	return checkResources("ClusterRoles", objects, expectedNames, shouldExist)
}

func (hc *HealthChecker) checkClusterRoleBindings(ctx context.Context, shouldExist bool, expectedNames []string, labelSelector string) error {
	options := metav1.ListOptions{
		LabelSelector: labelSelector,
	}
	crbList, err := hc.kubeAPI.RbacV1().ClusterRoleBindings().List(ctx, options)
	if err != nil {
		return err
	}

	objects := []runtime.Object{}

	for _, item := range crbList.Items {
		item := item // pin
		objects = append(objects, &item)
	}

	return checkResources("ClusterRoleBindings", objects, expectedNames, shouldExist)
}

func (hc *HealthChecker) isHA() bool {
	return hc.linkerdConfig.Global.HighAvailability
}

func (hc *HealthChecker) isHeartbeatDisabled() bool {
	return hc.linkerdConfig.DisableHeartBeat
}

func (hc *HealthChecker) checkServiceAccounts(ctx context.Context, saNames []string, ns, labelSelector string) error {
	options := metav1.ListOptions{
		LabelSelector: labelSelector,
	}
	saList, err := hc.kubeAPI.CoreV1().ServiceAccounts(ns).List(ctx, options)
	if err != nil {
		return err
	}

	objects := []runtime.Object{}

	for _, item := range saList.Items {
		item := item // pin
		objects = append(objects, &item)
	}

	return checkResources("ServiceAccounts", objects, saNames, true)
}

func (hc *HealthChecker) checkCustomResourceDefinitions(ctx context.Context, shouldExist bool) error {
	options := metav1.ListOptions{
		LabelSelector: hc.controlPlaneComponentsSelector(),
	}
	crdList, err := hc.kubeAPI.Apiextensions.ApiextensionsV1beta1().CustomResourceDefinitions().List(ctx, options)
	if err != nil {
		return err
	}

	objects := []runtime.Object{}
	for _, item := range crdList.Items {
		item := item // pin
		objects = append(objects, &item)
	}

	return checkResources("CustomResourceDefinitions", objects, []string{"serviceprofiles.linkerd.io"}, shouldExist)
}

func (hc *HealthChecker) getProxyInjectorMutatingWebhook(ctx context.Context) (*admissionRegistration.MutatingWebhook, error) {
	mwc, err := hc.kubeAPI.AdmissionregistrationV1beta1().MutatingWebhookConfigurations().Get(ctx, k8s.ProxyInjectorWebhookConfigName, metav1.GetOptions{})
	if err != nil {
		return nil, err
	}
	if len(mwc.Webhooks) != 1 {
		return nil, fmt.Errorf("expected 1 webhooks, found %d", len(mwc.Webhooks))
	}
	return &mwc.Webhooks[0], nil
}

func (hc *HealthChecker) getMutatingWebhookFailurePolicy(ctx context.Context) (*admissionRegistration.FailurePolicyType, error) {
	mwh, err := hc.getProxyInjectorMutatingWebhook(ctx)
	if err != nil {
		return nil, err
	}
	return mwh.FailurePolicy, nil
}

func (hc *HealthChecker) checkMutatingWebhookConfigurations(ctx context.Context, shouldExist bool) error {
	options := metav1.ListOptions{
		LabelSelector: hc.controlPlaneComponentsSelector(),
	}
	mwc, err := hc.kubeAPI.AdmissionregistrationV1beta1().MutatingWebhookConfigurations().List(ctx, options)
	if err != nil {
		return err
	}

	objects := []runtime.Object{}
	for _, item := range mwc.Items {
		item := item // pin
		objects = append(objects, &item)
	}

	return checkResources("MutatingWebhookConfigurations", objects, []string{k8s.ProxyInjectorWebhookConfigName}, shouldExist)
}

func (hc *HealthChecker) checkValidatingWebhookConfigurations(ctx context.Context, shouldExist bool) error {
	options := metav1.ListOptions{
		LabelSelector: hc.controlPlaneComponentsSelector(),
	}
	vwc, err := hc.kubeAPI.AdmissionregistrationV1beta1().ValidatingWebhookConfigurations().List(ctx, options)
	if err != nil {
		return err
	}

	objects := []runtime.Object{}
	for _, item := range vwc.Items {
		item := item // pin
		objects = append(objects, &item)
	}

	return checkResources("ValidatingWebhookConfigurations", objects, []string{k8s.SPValidatorWebhookConfigName}, shouldExist)
}

func (hc *HealthChecker) checkPodSecurityPolicies(ctx context.Context, shouldExist bool) error {
	options := metav1.ListOptions{
		LabelSelector: hc.controlPlaneComponentsSelector(),
	}
	psp, err := hc.kubeAPI.PolicyV1beta1().PodSecurityPolicies().List(ctx, options)
	if err != nil {
		return err
	}

	objects := []runtime.Object{}
	for _, item := range psp.Items {
		item := item // pin
		objects = append(objects, &item)
	}
	return checkResources("PodSecurityPolicies", objects, []string{fmt.Sprintf("linkerd-%s-control-plane", hc.ControlPlaneNamespace)}, shouldExist)
}

// MeshedPodIdentityData contains meshed pod details + trust anchors of the proxy
type MeshedPodIdentityData struct {
	Name      string
	Namespace string
	Anchors   string
}

// GetMeshedPodsIdentityData obtains the identity data (trust anchors) for all meshed pods
func GetMeshedPodsIdentityData(ctx context.Context, api kubernetes.Interface, dataPlaneNamespace string) ([]MeshedPodIdentityData, error) {
	podList, err := api.CoreV1().Pods(dataPlaneNamespace).List(ctx, metav1.ListOptions{LabelSelector: k8s.ControllerNSLabel})
	if err != nil {
		return nil, err
	}
	if len(podList.Items) == 0 {
		return nil, nil
	}
	pods := []MeshedPodIdentityData{}
	for _, pod := range podList.Items {
		for _, containerSpec := range pod.Spec.Containers {
			if containerSpec.Name != k8s.ProxyContainerName {
				continue
			}
			for _, envVar := range containerSpec.Env {
				if envVar.Name != identity.EnvTrustAnchors {
					continue
				}
				pods = append(pods, MeshedPodIdentityData{
					pod.Name, pod.Namespace, strings.TrimSpace(envVar.Value),
				})
			}
		}
	}
	return pods, nil
}

func (hc *HealthChecker) checkDataPlaneProxiesCertificate(ctx context.Context) error {
	meshedPods, err := GetMeshedPodsIdentityData(ctx, hc.kubeAPI.Interface, hc.DataPlaneNamespace)
	if err != nil {
		return err
	}

<<<<<<< HEAD
	values, err := FetchCurrentConfiguration(hc.kubeAPI, hc.ControlPlaneNamespace)
=======
	_, configPB, err := FetchLinkerdConfigMap(ctx, hc.kubeAPI, hc.ControlPlaneNamespace)
>>>>>>> d0caaa86
	if err != nil {
		return err
	}

	trustAnchorsPem := values.Global.IdentityTrustAnchorsPEM
	offendingPods := []string{}
	for _, pod := range meshedPods {
		if strings.TrimSpace(pod.Anchors) != strings.TrimSpace(trustAnchorsPem) {
			if hc.DataPlaneNamespace == "" {
				offendingPods = append(offendingPods, fmt.Sprintf("* %s/%s", pod.Namespace, pod.Name))
			} else {
				offendingPods = append(offendingPods, fmt.Sprintf("* %s", pod.Name))
			}
		}
	}
	if len(offendingPods) == 0 {
		return nil
	}
	return fmt.Errorf("Some pods do not have the current trust bundle and must be restarted:\n\t%s", strings.Join(offendingPods, "\n\t"))
}

func checkResources(resourceName string, objects []runtime.Object, expectedNames []string, shouldExist bool) error {
	if !shouldExist {
		if len(objects) > 0 {
			resources := []Resource{}
			for _, obj := range objects {
				m, err := meta.Accessor(obj)
				if err != nil {
					return err
				}

				res := Resource{name: m.GetName()}
				gvks, _, err := k8s.ObjectKinds(obj)
				if err == nil && len(gvks) > 0 {
					res.groupVersionKind = gvks[0]
				}
				resources = append(resources, res)
			}
			return &ResourceError{resourceName, resources}
		}
		return nil
	}

	expected := map[string]bool{}
	for _, name := range expectedNames {
		expected[name] = false
	}

	for _, obj := range objects {
		metaObj, err := meta.Accessor(obj)
		if err != nil {
			return err
		}

		if _, ok := expected[metaObj.GetName()]; ok {
			expected[metaObj.GetName()] = true
		}
	}

	missing := []string{}
	for name, found := range expected {
		if !found {
			missing = append(missing, name)
		}
	}
	if len(missing) > 0 {
		sort.Strings(missing)
		return fmt.Errorf("missing %s: %s", resourceName, strings.Join(missing, ", "))
	}

	return nil
}

func (hc *HealthChecker) getDataPlanePods(ctx context.Context) ([]*pb.Pod, error) {
	req := &pb.ListPodsRequest{}
	if hc.DataPlaneNamespace != "" {
		req.Selector = &pb.ResourceSelection{
			Resource: &pb.Resource{
				Namespace: hc.DataPlaneNamespace,
			},
		}
	}

	resp, err := hc.apiClient.ListPods(ctx, req)
	if err != nil {
		return nil, err
	}

	pods := make([]*pb.Pod, 0)
	for _, pod := range resp.GetPods() {
		if pod.ControllerNamespace == hc.ControlPlaneNamespace {
			pods = append(pods, pod)
		}
	}

	return pods, nil
}

func (hc *HealthChecker) checkCanPerformAction(ctx context.Context, api *k8s.KubernetesAPI, verb, namespace, group, version, resource string) error {
	if api == nil {
		// we should never get here
		return fmt.Errorf("unexpected error: Kubernetes ClientSet not initialized")
	}

	return k8s.ResourceAuthz(
		ctx,
		api,
		namespace,
		verb,
		group,
		version,
		resource,
		"",
	)
}

func (hc *HealthChecker) checkHAMetadataPresentOnKubeSystemNamespace(ctx context.Context) error {
	ns, err := hc.kubeAPI.CoreV1().Namespaces().Get(ctx, "kube-system", metav1.GetOptions{})
	if err != nil {
		return err
	}

	val, ok := ns.Labels[k8s.AdmissionWebhookLabel]
	if !ok || val != "disabled" {
		return fmt.Errorf("kube-system namespace needs to have the label %s: disabled if injector webhook failure policy is Fail", k8s.AdmissionWebhookLabel)
	}

	return nil
}

func (hc *HealthChecker) checkCanCreate(ctx context.Context, namespace, group, version, resource string) error {
	return hc.checkCanPerformAction(ctx, hc.kubeAPI, "create", namespace, group, version, resource)
}

func (hc *HealthChecker) checkCanCreateNonNamespacedResources(ctx context.Context) error {
	var errs []string
	dryRun := metav1.CreateOptions{DryRun: []string{metav1.DryRunAll}}

	// Iterate over all resources in install manifest
	installManifestReader := strings.NewReader(hc.Options.InstallManifest)
	yamlReader := yamlDecoder.NewYAMLReader(bufio.NewReader(installManifestReader))
	for {
		// Read single object YAML
		objYAML, err := yamlReader.Read()
		if err == io.EOF {
			break
		}
		if err != nil {
			return fmt.Errorf("error reading install manifest: %v", err)
		}

		// Create unstructured object from YAML
		objMap := map[string]interface{}{}
		err = yaml.Unmarshal(objYAML, &objMap)
		if err != nil {
			return fmt.Errorf("error unmarshaling yaml object %s: %v", objYAML, err)
		}
		if len(objMap) == 0 {
			// Ignore header blocks with only comments
			continue
		}
		obj := &unstructured.Unstructured{Object: objMap}

		// Skip namespaced resources (dry-run requires namespace to exist)
		if obj.GetNamespace() != "" {
			continue
		}
		// Attempt to create resource using dry-run
		resource, _ := meta.UnsafeGuessKindToResource(obj.GroupVersionKind())
		_, err = hc.kubeAPI.DynamicClient.Resource(resource).Create(ctx, obj, dryRun)
		if err != nil {
			errs = append(errs, fmt.Sprintf("cannot create %s/%s: %v", obj.GetKind(), obj.GetName(), err))
		}
	}

	if len(errs) > 0 {
		return errors.New(strings.Join(errs, "\n    "))
	}
	return nil
}

func (hc *HealthChecker) checkCanGet(ctx context.Context, namespace, group, version, resource string) error {
	return hc.checkCanPerformAction(ctx, hc.kubeAPI, "get", namespace, group, version, resource)
}

func (hc *HealthChecker) checkAPIService(ctx context.Context, serviceName string) error {
	apiServiceClient, err := apiregistrationv1client.NewForConfig(hc.kubeAPI.Config)
	if err != nil {
		return err
	}

	apiStatus, err := apiServiceClient.APIServices().Get(ctx, serviceName, metav1.GetOptions{})
	if err != nil {
		return err
	}

	for _, condition := range apiStatus.Status.Conditions {
		if condition.Type == "Available" {
			if condition.Status == "True" {
				return nil
			}
			return fmt.Errorf("%s: %s", condition.Reason, condition.Message)
		}
	}

	return fmt.Errorf("%s service not available", linkerdTapAPIServiceName)
}

func (hc *HealthChecker) checkCapability(ctx context.Context, cap string) error {
	if hc.kubeAPI == nil {
		// we should never get here
		return fmt.Errorf("unexpected error: Kubernetes ClientSet not initialized")
	}

	pspList, err := hc.kubeAPI.PolicyV1beta1().PodSecurityPolicies().List(ctx, metav1.ListOptions{})
	if err != nil {
		return err
	}

	if len(pspList.Items) == 0 {
		// no PodSecurityPolicies found, assume PodSecurityPolicy admission controller is disabled
		return nil
	}

	// if PodSecurityPolicies are found, validate one exists that:
	// 1) permits usage
	// AND
	// 2) provides the specified capability
	for _, psp := range pspList.Items {
		err := k8s.ResourceAuthz(
			ctx,
			hc.kubeAPI,
			"",
			"use",
			"policy",
			"v1beta1",
			"podsecuritypolicies",
			psp.GetName(),
		)
		if err == nil {
			for _, capability := range psp.Spec.AllowedCapabilities {
				if capability == "*" || string(capability) == cap {
					return nil
				}
			}
		}
	}

	return fmt.Errorf("found %d PodSecurityPolicies, but none provide %s, proxy injection will fail if the PSP admission controller is running", len(pspList.Items), cap)
}
func (hc *HealthChecker) checkExtensionAPIServerAuthentication(ctx context.Context) error {
	if hc.kubeAPI == nil {
		return fmt.Errorf("unexpected error: Kubernetes ClientSet not initialized")
	}
	m, err := hc.kubeAPI.CoreV1().ConfigMaps(metav1.NamespaceSystem).Get(ctx, k8s.ExtensionAPIServerAuthenticationConfigMapName, metav1.GetOptions{})
	if err != nil {
		return err
	}
	if v, exists := m.Data[k8s.ExtensionAPIServerAuthenticationRequestHeaderClientCAFileKey]; !exists || v == "" {
		return fmt.Errorf("--%s is not configured", k8s.ExtensionAPIServerAuthenticationRequestHeaderClientCAFileKey)
	}
	return nil
}
func (hc *HealthChecker) checkClockSkew(ctx context.Context) error {
	if hc.kubeAPI == nil {
		// we should never get here
		return fmt.Errorf("unexpected error: Kubernetes ClientSet not initialized")
	}

	var clockSkewNodes []string

	nodeList, err := hc.kubeAPI.CoreV1().Nodes().List(ctx, metav1.ListOptions{})
	if err != nil {
		return err
	}

	for _, node := range nodeList.Items {
		for _, condition := range node.Status.Conditions {
			// we want to check only KubeletReady condition and only execute if the node is ready
			if condition.Type == corev1.NodeReady && condition.Status == corev1.ConditionTrue {
				since := time.Since(condition.LastHeartbeatTime.Time)
				if (since > AllowedClockSkew) || (since < -AllowedClockSkew) {
					clockSkewNodes = append(clockSkewNodes, node.Name)
				}
			}
		}
	}

	if len(clockSkewNodes) > 0 {
		return fmt.Errorf("clock skew detected for node(s): %s", strings.Join(clockSkewNodes, ", "))
	}

	return nil
}

func (cr *CheckResult) alreadyObserved(previousResults []CheckResult) bool {
	for _, result := range previousResults {
		if result.Description == cr.Description && result.Err == cr.Err {
			return true
		}
	}
	return false
}

// getPodStatuses returns a map of all Linkerd container statuses:
// component =>
//   pod name =>
//     container statuses
// "controller" =>
//   "linkerd-controller-6f78cbd47-bc557" =>
//     [destination status, public-api status, ...]
func getPodStatuses(pods []corev1.Pod) map[string]map[string][]corev1.ContainerStatus {
	statuses := make(map[string]map[string][]corev1.ContainerStatus)

	for _, pod := range pods {
		if pod.Status.Phase == corev1.PodRunning && strings.HasPrefix(pod.Name, "linkerd-") {
			parts := strings.Split(pod.Name, "-")
			// All control plane pods should have a name that results in at least 4
			// substrings when string.Split on '-'
			if len(parts) >= 4 {
				name := strings.Join(parts[1:len(parts)-2], "-")
				if _, found := statuses[name]; !found {
					statuses[name] = make(map[string][]corev1.ContainerStatus)
				}
				statuses[name][pod.Name] = pod.Status.ContainerStatuses
			}
		}
	}

	return statuses
}

const running = "Running"

func validateControlPlanePods(pods []corev1.Pod) error {
	statuses := getPodStatuses(pods)

	names := []string{"controller", "identity", "sp-validator", "web", "tap"}
	// TODO: deprecate this when we drop support for checking pre-default proxy-injector control-planes
	if _, found := statuses["proxy-injector"]; found {
		names = append(names, "proxy-injector")
	}

	for _, name := range names {
		pods, found := statuses[name]
		if !found {
			return fmt.Errorf("No running pods for \"linkerd-%s\"", name)
		}
		var err error
		var ready bool
		for pod, containers := range pods {
			containersReady := true
			for _, container := range containers {
				if !container.Ready {
					// TODO: Save this as a warning, allow check to pass but let the user
					// know there is at least one pod not ready. This might imply
					// restructuring health checks to allow individual checks to return
					// either fatal or warning, rather than setting this property at
					// compile time.
					err = fmt.Errorf("pod/%s container %s is not ready", pod, container.Name)
					containersReady = false
				}
			}
			if containersReady {
				// at least one pod has all containers ready
				ready = true
				break
			}
		}
		if !ready {
			return err
		}
	}

	return nil
}

func checkContainerRunning(pods []corev1.Pod, container string) error {
	statuses := getPodStatuses(pods)
	if _, ok := statuses[container]; !ok {
		for _, pod := range pods {
			podStatus := k8s.GetPodStatus(pod)
			if podStatus != running {
				return fmt.Errorf("%s status is %s", pod.Name, podStatus)
			}
		}
		return fmt.Errorf("No running pods for \"%s\"", container)
	}
	return nil
}

func validateDataPlanePods(pods []*pb.Pod, targetNamespace string) error {
	if len(pods) == 0 {
		msg := fmt.Sprintf("No \"%s\" containers found", k8s.ProxyContainerName)
		if targetNamespace != "" {
			msg += fmt.Sprintf(" in the \"%s\" namespace", targetNamespace)
		}
		return fmt.Errorf(msg)
	}

	for _, pod := range pods {
		if pod.Status != "Running" && pod.Status != "Evicted" {
			return fmt.Errorf("The \"%s\" pod is not running",
				pod.Name)
		}

		if !pod.ProxyReady {
			return fmt.Errorf("The \"%s\" container in the \"%s\" pod is not ready",
				k8s.ProxyContainerName, pod.Name)
		}
	}

	return nil
}

func validateDataPlanePodReporting(pods []*pb.Pod) error {
	notInPrometheus := []string{}

	for _, p := range pods {
		// the `Added` field indicates the pod was found in Prometheus
		if !p.Added {
			notInPrometheus = append(notInPrometheus, p.Name)
		}
	}

	errMsg := ""
	if len(notInPrometheus) > 0 {
		errMsg = fmt.Sprintf("Data plane metrics not found for %s.", strings.Join(notInPrometheus, ", "))
	}

	if errMsg != "" {
		return fmt.Errorf(errMsg)
	}

	return nil
}

func checkUnschedulablePods(pods []corev1.Pod) error {
	var errors []string
	for _, pod := range pods {
		for _, condition := range pod.Status.Conditions {
			if condition.Reason == corev1.PodReasonUnschedulable {
				errors = append(errors, fmt.Sprintf("%s: %s", pod.Name, condition.Message))
			}
		}
	}

	if len(errors) > 0 {
		return fmt.Errorf("%s", strings.Join(errors, "\n    "))
	}

	return nil
}

func checkControlPlaneReplicaSets(rst []appsv1.ReplicaSet) error {
	var errors []string
	for _, rs := range rst {
		for _, r := range rs.Status.Conditions {
			if r.Type == appsv1.ReplicaSetReplicaFailure && r.Status == corev1.ConditionTrue {
				errors = append(errors, fmt.Sprintf("%s: %s", r.Reason, r.Message))
			}
		}
	}

	if len(errors) > 0 {
		return fmt.Errorf("%s", strings.Join(errors, "\n   "))
	}

	return nil
}<|MERGE_RESOLUTION|>--- conflicted
+++ resolved
@@ -611,15 +611,10 @@
 					description: "'linkerd-config' config map exists",
 					hintAnchor:  "l5d-existence-linkerd-config",
 					fatal:       true,
-<<<<<<< HEAD
-					check: func(context.Context) (err error) {
+					check: func(ctx context.Context) (err error) {
 						// TODO: Set hc.uuid to the current value here
 						hc.linkerdConfig, err = FetchCurrentConfiguration(hc.kubeAPI, hc.ControlPlaneNamespace)
 
-=======
-					check: func(ctx context.Context) (err error) {
-						hc.uuid, hc.linkerdConfig, err = hc.checkLinkerdConfigConfigMap(ctx)
->>>>>>> d0caaa86
 						if hc.linkerdConfig != nil {
 							hc.CNIEnabled = hc.linkerdConfig.Global.CNIEnabled
 						}
@@ -1564,13 +1559,8 @@
 	return hc.apiClient
 }
 
-<<<<<<< HEAD
-func (hc *HealthChecker) checkLinkerdConfigConfigMap() (string, *l5dcharts.Values, error) {
+func (hc *HealthChecker) checkLinkerdConfigConfigMap(ctx context.Context) (string, *l5dcharts.Values, error) {
 	values, err := FetchCurrentConfiguration(hc.kubeAPI, hc.ControlPlaneNamespace)
-=======
-func (hc *HealthChecker) checkLinkerdConfigConfigMap(ctx context.Context) (string, *configPb.All, error) {
-	cm, configPB, err := FetchLinkerdConfigMap(ctx, hc.kubeAPI, hc.ControlPlaneNamespace)
->>>>>>> d0caaa86
 	if err != nil {
 		return "", nil, err
 	}
@@ -1584,26 +1574,16 @@
 // 2. The scheme in the identity context corresponds to the format of the issuer secret
 // 3. The trust anchors (if scheme == kubernetes.io/tls) in the secret equal the ones in config
 // 4. The certs and key are parsable
-<<<<<<< HEAD
-func (hc *HealthChecker) checkCertificatesConfig() (*tls.Cred, []*x509.Certificate, error) {
+func (hc *HealthChecker) checkCertificatesConfig(ctx context.Context) (*tls.Cred, []*x509.Certificate, error) {
 	values, err := FetchCurrentConfiguration(hc.kubeAPI, hc.ControlPlaneNamespace)
-=======
-func (hc *HealthChecker) checkCertificatesConfig(ctx context.Context) (*tls.Cred, []*x509.Certificate, error) {
-	_, configPB, err := FetchLinkerdConfigMap(ctx, hc.kubeAPI, hc.ControlPlaneNamespace)
->>>>>>> d0caaa86
 	if err != nil {
 		return nil, nil, err
 	}
 
 	var data *issuercerts.IssuerCertData
 
-<<<<<<< HEAD
 	if values.Identity.Issuer.Scheme == "" || values.Identity.Issuer.Scheme == k8s.IdentityIssuerSchemeLinkerd {
-		data, err = issuercerts.FetchIssuerData(hc.kubeAPI, values.Global.IdentityTrustAnchorsPEM, hc.ControlPlaneNamespace)
-=======
-	if idctx.Scheme == "" || idctx.Scheme == k8s.IdentityIssuerSchemeLinkerd {
-		data, err = issuercerts.FetchIssuerData(ctx, hc.kubeAPI, idctx.TrustAnchorsPem, hc.ControlPlaneNamespace)
->>>>>>> d0caaa86
+		data, err = issuercerts.FetchIssuerData(ctx, hc.kubeAPI, values.Global.IdentityTrustAnchorsPEM, hc.ControlPlaneNamespace)
 	} else {
 		data, err = issuercerts.FetchExternalIssuerData(ctx, hc.kubeAPI, hc.ControlPlaneNamespace)
 		// ensure trust anchors in config matches what's in the secret
@@ -1630,7 +1610,6 @@
 	return issuerCreds, anchors, nil
 }
 
-<<<<<<< HEAD
 // FetchCurrentConfiguration retrieves the current Linkerd configuration
 // in the cluster
 func FetchCurrentConfiguration(k kubernetes.Interface, controlPlaneNamespace string) (*l5dcharts.Values, error) {
@@ -1660,12 +1639,8 @@
 	return config.ToValues(configPB), nil
 }
 
-func (hc *HealthChecker) fetchProxyInjectorCaBundle() ([]*x509.Certificate, error) {
-	mwh, err := hc.getProxyInjectorMutatingWebhook()
-=======
 func (hc *HealthChecker) fetchProxyInjectorCaBundle(ctx context.Context) ([]*x509.Certificate, error) {
 	mwh, err := hc.getProxyInjectorMutatingWebhook(ctx)
->>>>>>> d0caaa86
 	if err != nil {
 		return nil, err
 	}
@@ -2017,11 +1992,7 @@
 		return err
 	}
 
-<<<<<<< HEAD
 	values, err := FetchCurrentConfiguration(hc.kubeAPI, hc.ControlPlaneNamespace)
-=======
-	_, configPB, err := FetchLinkerdConfigMap(ctx, hc.kubeAPI, hc.ControlPlaneNamespace)
->>>>>>> d0caaa86
 	if err != nil {
 		return err
 	}
